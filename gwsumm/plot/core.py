# -*- coding: utf-8 -*-
# Copyright (C) Duncan Macleod (2013)
#
# This file is part of GWSumm.
#
# GWSumm is free software: you can redistribute it and/or modify
# it under the terms of the GNU General Public License as published by
# the Free Software Foundation, either version 3 of the License, or
# (at your option) any later version.
#
# GWSumm is distributed in the hope that it will be useful,
# but WITHOUT ANY WARRANTY; without even the implied warranty of
# MERCHANTABILITY or FITNESS FOR A PARTICULAR PURPOSE.  See the
# GNU General Public License for more details.
#
# You should have received a copy of the GNU General Public License
# along with GWSumm.  If not, see <http://www.gnu.org/licenses/>.


"""Parse, define, and geenrate plots as requests through the configuration
for GWSumm
"""

import hashlib
import os.path
import re
import warnings
from math import (floor, ceil)
from urlparse import urlparse

try:
    from collections import OrderedDict
except ImportError:
    from astropy.utils import OrderedDict

from gwpy.segments import Segment
from gwpy.detector import ChannelList

from .registry import register_plot
from .. import globalv
from ..data import get_channel
from ..utils import split_channels

__all__ = ['SummaryPlot', 'DataPlot']

re_cchar = re.compile("[\W\s_]+")


class SummaryPlot(object):
    """An image to displayed in GWSumm HTML output.

    Parameters
    ----------
    href : `str`, optional
        The IMG URL for this `SummaryPlot`.
    new : `bool`, optional
        `bool` flag whether this is a new plot to be processed (`True`),
        of that the output already exists on disk (`False`).

    Notes
    -----
    This `class` is a stub, designed to make creating detailed `SummaryPlot`
    classes easier.
    """
    type = None
    _threadsafe = True

    def __init__(self, href=None, new=True):
        self.href = href
        self.new = new

    @property
    def href(self):
        """HTML <img> href attribute for this `SummaryPlot`.
        """
        return self._href

    @href.setter
    def href(self, url):
        if url is None:
            self._href = None
        elif urlparse(url).netloc:
            self._href = url
        else:
            self._href = os.path.normpath(url)

    @property
    def new(self):
        """Flag whether this is a new plot or, already exists.

        Set new=False to skip actually processing this `SummaryPlot`, and
        just link to the outputfile.
        """
        return self._new

    @new.setter
    def new(self, isnew):
        self._new = bool(isnew)

    # ------------------------------------------------------------------------
    # TabSummaryPlot methods

    @classmethod
    def from_ini(cls, *args, **kwargs):
        """Define a new `SummaryPlot` from a an INI-format `ConfigParser`
        section.
        """
        raise NotImplementedError("Sub-classes should provide this method.")

    def __eq__(self, other):
        """Compare this `SummaryPlot` to another.

        Returns
        -------
        `True`
            if the metadata for ``self`` match those of ``other``
        `False`
            otherwise
        """
        if not isinstance(other, self.__class__):
            return False
        if not self.href == other.href:
            return False
        return True

    def __repr__(self):
        return '<%s(%s)>' % (self.__class__.__name__, self.href)

    def __str__(self):
        return str(self.href)

register_plot(SummaryPlot)
<<<<<<< HEAD


=======


>>>>>>> 682d0b52
class DataPlot(SummaryPlot):
    """A `SummaryPlot` from instrumental data.

    Parameters
    ----------
    channels : `list`
        a list of channel names that define the data sources for this
        `DataPlot`
    start : `float`
        GPS start time of this `DataPlot`.
    end : `float`
        GPS end time of this `DataPlot`.
    tag : `str`
        a descriptive tag for this `TabSummaryPlot`, used as part of the output
        file name
    outdir : `str`
        output directory path for this `TabSummaryPlot`, defaults to the current
        directory
    href : `str`
        custom URL for this plot to link towards.
    **kwargs
        all other keyword arguments to be passed to this plot's
        :meth:`process` method.

    Notes
    -----
    All sub-classes of this object must provide the following methods

    =======================  ==============================================
    :meth:`add_data_source`  routine for appending data sources to the plot
    =======================  ==============================================
    """
    #: name for TabSummaryPlot subclass
    type = 'data'
    #: dict of default plotting kwargs
    defaults = {}

    def __init__(self, channels, start, end, state=None, outdir='.',
                 tag=None, href=None, new=True, all_data=False, **pargs):
        super(DataPlot, self).__init__(href=href, new=new)
        self.channels = channels
        self.span = (start, end)
        self.state = state
        self._outdir = outdir
        if tag is not None:
            self.tag = tag
        self.all_data = all_data
        self.pargs = self.defaults.copy()
        self.pargs.update(pargs)
        self.plot = None

    # ------------------------------------------------------------------------
    # TabSummaryPlot properties

    @property
    def span(self):
        """The GPS [start, stop) interval for this `TabSummaryPlot`.
        """
        return self._span

    @span.setter
    def span(self, seg):
        self._span = Segment(*seg)

    @property
    def start(self):
        return self.span[0]

    @property
    def end(self):
        return self.span[1]

    @property
    def state(self):
        """`~gwsumm.state.SummaryState` defining validity of this
        `DataPlot`.
        """
        return self._state

    @state.setter
    def state(self, state_):
        if isinstance(state_, (unicode, str)):
            self._state = globalv.STATES[state_]
        else:
            self._state = state_

    @property
    def channels(self):
        """List of data-source
        :class:`Channels <~gwpy.detector.channel.Channel>` for this
        `TabSummaryPlot`.

        :type: :class:`~gwpy.detector.channel.ChannelList`
        """
        return ChannelList(get_channel(c) for c in self._channels)

    @channels.setter
    def channels(self, channellist):
        self._channels = channellist

    @property
    def ifos(self):
        """Interferometer set for this `TabSummaryPlot`
        """
        return self.channels.ifos

    @property
    def tag(self):
        """File tag for this `DataPlot`.
        """
        try:
            return self._tag
        except AttributeError:
            state = re_cchar.sub('_', self.state is None and 'MULTI' or
                                      self.state.name)
            chans = "".join(map(str, self.channels))
            filts = "".join(map(str,
                [getattr(c, 'filter', getattr(c, 'frequency_response', ''))
                 for c in self.channels]))
            hash = hashlib.md5(chans+filts).hexdigest()[:6]
            type_ = re_cchar.sub('_', self.type)
            return '_'.join([state, hash, type_]).upper()

    @tag.setter
    def tag(self, filetag):
        self._tag = filetag or self.type.upper()

    @property
    def outputfile(self):
        """Output file for this `TabSummaryPlot`.
        """
        ifos = ''.join(self.ifos)
        tag = self.tag
        gps = floor(self.start)
        dur = ceil(self.end - self.start)
        return os.path.join(self._outdir,
                            '%s-%s-%d-%d.png' % (ifos, tag, gps, dur))

    @property
    def href(self):
        if self._href is None:
            return self.outputfile
        else:
            return self._href

    @href.setter
    def href(self, url):
        self._href = url and os.path.normpath(url) or None

    # ------------------------------------------------------------------------
    # TabSummaryPlot methods

    def parse_legend_kwargs(self, **defaults):
        """Pop the legend arguments from the `pargs` for this Plot
        """
        legendargs = defaults.copy()
        for key in self.pargs.keys():
            if re.match('legend[-_]', key):
                legendargs[key[7:]] = self.pargs.pop(key)
        return legendargs

    def parse_plot_kwargs(self, **defaults):
        """Pop keyword arguments for `Axes.plot` from the `pargs` for this Plot
        """
        plotargs = defaults.copy()
        plotargs.setdefault('label', self._parse_labels())
        chans_ = self.get_channel_groups()
        for kwarg in ['alpha', 'color', 'drawstyle', 'fillstyle', 'linestyle',
                      'linewidth', 'marker', 'markeredgecolor',
                      'markeredgewidth', 'markerfacecolor',
                      'markerfacecoloralt', 'markersize']:
            try:
                val = self.pargs.get(kwarg, self.pargs.get('%ss' % kwarg))
            except KeyError:
                continue
            else:
                plotargs[kwarg] = val
        chans = self.get_channel_groups().keys()
        for key, val in plotargs.iteritems():
            if (not isinstance(val, (list, tuple)) or len(val) != len(chans_)):
                plotargs[key] = [val]*len(self.get_channel_groups())
        out = []
        for i in range(len(chans)):
            out.append(dict((key, val[i]) for key, val in plotargs.items() if
                            val is not None and val[i] is not None))
        return out

    def _parse_labels(self, defaults=None):
        """Pop the labels for plotting from the `pargs` for this Plot
        """
        chans = self.get_channel_groups().keys()
        if defaults is None:
            defaults = chans
        labels = self.pargs.pop('labels', defaults)
        if isinstance(labels, (unicode, str)):
            labels = labels.split(',')
        labels = map(lambda s: str(s).strip('\n ').replace('_', r'\_'), labels)
        while len(labels) < len(chans):
            labels.append(None)
        return labels

    def add_channel(self, channel):
        self._channels.append(channel)

    def get_channel_groups(self):
        """Find and group (mean, min, max) sets of channels
        for plotting.

        Returns
        -------
        groups : :class:`OrderedDict`
            dict of (channelname, channellist) pairs giving core channel
            name and an ordered list of channels. Ordering in preference
            of 'rms', 'mean', 'min', 'max'.
        """
        all_ = self.channels
        out = OrderedDict()
        for c in all_:
            name = c.texname.rsplit('.', 1)[0]
            if name in out.keys():
                out[name].append(c)
            else:
                out[name] = [c]
        order = ['rms', 'mean', 'min', 'max']
        for key in out.keys():
            out[key].sort(key=lambda c: c.name.split('.')[-1] in order and
                                        order.index(c.name.split('.')[-1])+1 or
                                        10)
        return out

    @classmethod
    def from_ini(cls, config, section, start, end, channels=None, **kwargs):
        """Define a new `DataPlot`.
        """
        # read parameters
        try:
            params = dict(config.nditems(section))
        except AttributeError:
            params = dict(config.items(section))
        for key in params:
            key2 = re_cchar.sub('_', key)
            if key != key2:
                params[key2] = params.pop(key)

        # get and check type
        ptype = re.sub('[\'\"]', '', params.pop('type'))
        if ptype != cls.type:
            warnings.warn("'%s' plot definition from configuration being "
                          "parsed by different plotting class '%s'"
                          % (ptype, cls.__name__))
        # get channels
        if channels is None:
            channels = params.pop('channels', [])
        if isinstance(channels, (unicode, str)):
            channels = split_channels(channels)
        # parse other parameters
        for key, val in params.iteritems():
            try:
                params[key] = eval(val)
            except NameError:
                pass
        params.update(kwargs)
        # format and return
        return cls(channels, start, end, **params)

    def queue(self, queue):
        """Submit this plot to the queue for processing.
        """
        # process data
        try:
            self.process()
        # announce done regardless of status
        finally:
            queue.get()
            queue.task_done()

    def process(self):
        """Process all data and generate the output file for this
        `SummaryPlot`.

        This function should be provided by all sub-classes, and should
        take no arguments.
        """
        raise NotImplementedError("This method should be provided by a "
                                  "sub-class")

    def finalize(self, outputfile=None):
        """Save the plot to disk and close.
        """
        # quick fix for x-axis labels hitting the axis
        for ax in self.plot.axes:
            ax.tick_params(axis='x', pad=10)
            ax.xaxis.labelpad = 10
        # save figure and close
        if outputfile is None:
            outputfile = self.outputfile
        self.plot.save(outputfile)
        self.plot.close()
        return outputfile

register_plot(DataPlot)<|MERGE_RESOLUTION|>--- conflicted
+++ resolved
@@ -130,13 +130,8 @@
         return str(self.href)
 
 register_plot(SummaryPlot)
-<<<<<<< HEAD
-
-
-=======
-
-
->>>>>>> 682d0b52
+
+
 class DataPlot(SummaryPlot):
     """A `SummaryPlot` from instrumental data.
 
